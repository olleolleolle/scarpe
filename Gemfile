--- conflicted
+++ resolved
@@ -11,10 +11,6 @@
 
 gem "rubocop", "~> 1.21"
 
-<<<<<<< HEAD
-gem "rubocop-shopify", group: :development
-=======
 gem "rubocop-shopify", group: :development
 
-gem "minitest-reporters", group: :test
->>>>>>> 29388b3d
+gem "minitest-reporters", group: :test