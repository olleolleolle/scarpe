# frozen_string_literal: true

class Scarpe::Components::HTML
  CONTENT_TAGS = [
    :div,
    :p,
    :button,
    :ul,
    :li,
    :textarea,
    :a,
    :video,
    :strong,
    :style,
    :progress,
    :em,
    :code,
    :defs,
    :marker,
    :u,
    :line,
    :span,
    :svg,
    :h1,
    :h2,
    :h3,
    :h4,
    :h5,
  ].freeze
<<<<<<< HEAD
  VOID_TAGS = [:input, :img, :polygon, :source, :link, :path, :rect, :ellipse].freeze
=======
  VOID_TAGS = [:input, :img, :polygon, :source, :link, :path, :rect].freeze
>>>>>>> 3074656e

  TAGS = (CONTENT_TAGS + VOID_TAGS).freeze

  class << self
    def render(&block)
      new(&block).value
    end
  end

  def initialize(&block)
    @buffer = ""
    block.call(self)
  end

  def value
    @buffer
  end

  def respond_to_missing?(name, include_all = false)
    TAGS.include?(name) || super(name, include_all)
  end

  def p(*args, &block)
    method_missing(:p, *args, &block)
  end

  def option(**attrs, &block)
    tag(:option, **attrs, &block)
  end

  def tag(name, **attrs, &block)
    if VOID_TAGS.include?(name)
      raise Shoes::Errors::InvalidAttributeValueError, "void tag #{name} cannot have content" if block_given?

      @buffer += "<#{name}#{render_attributes(attrs)} />"
    else
      @buffer += "<#{name}#{render_attributes(attrs)}>"

      if block_given?
        result = block.call(self)
      else
        result = attrs[:content]
        @buffer += result if result.is_a?(String)
      end
      @buffer += result if result.is_a?(String)

      @buffer += "</#{name}>"
    end

    nil
  end

  def select(**attrs, &block)
    tag(:select, **attrs, &block)
  end

  def method_missing(name, *args, &block)
    raise Scarpe::InvalidHTMLTag, "no method #{name} for #{self.class.name}" unless TAGS.include?(name)

    if VOID_TAGS.include?(name)
      raise Shoes::Errors::InvalidAttributeValueError, "void tag #{name} cannot have content" if block_given?

      @buffer += "<#{name}#{render_attributes(*args)} />"
    else
      @buffer += "<#{name}#{render_attributes(*args)}>"

      if block_given?
        result = block.call(self)
      else
        result = args.first
        @buffer += result if result.is_a?(String)
      end
      @buffer += result if result.is_a?(String)

      @buffer += "</#{name}>"
    end

    nil
  end

  private

  def render_attributes(attributes = {})
    return "" if attributes.empty?

    attributes[:style] = render_style(attributes[:style]) if attributes[:style]
    attributes.compact!

    return if attributes.empty?

    result = attributes.map { |k, v| "#{k}=\"#{v}\"" }.join(" ")
    " #{result}"
  end

  def render_style(style)
    return style unless style.is_a?(Hash)
    return if style.empty?

    style.map { |k, v| "#{k}:#{v}" }.join(";")
  end
end<|MERGE_RESOLUTION|>--- conflicted
+++ resolved
@@ -27,11 +27,7 @@
     :h4,
     :h5,
   ].freeze
-<<<<<<< HEAD
   VOID_TAGS = [:input, :img, :polygon, :source, :link, :path, :rect, :ellipse].freeze
-=======
-  VOID_TAGS = [:input, :img, :polygon, :source, :link, :path, :rect].freeze
->>>>>>> 3074656e
 
   TAGS = (CONTENT_TAGS + VOID_TAGS).freeze
 
