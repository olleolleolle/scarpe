# frozen_string_literal: true

require "webview_ruby"
require "securerandom"
require "json"

require_relative "scarpe/dimensions"
require_relative "scarpe/html"
require_relative "scarpe/container"
require_relative "scarpe/version"
require_relative "scarpe/para"
require_relative "scarpe/stack"
require_relative "scarpe/flow"
require_relative "scarpe/button"
require_relative "scarpe/image"
require_relative "scarpe/edit_line"
require_relative "scarpe/alert"
require_relative "scarpe/js_eval"
require_relative "scarpe/internal_app"

module Scarpe
<<<<<<< HEAD
  def self.app(opts = {}, &blk)
    w = WebviewRuby::Webview.new(debug: true)
    internal_app = Scarpe::InternalApp.new(w)
    w.bind("scarpeInit") do
      internal_app.render(&blk)
      monkey_patch_console(w)
=======
  # Scarpe::App should only be used from the main thread, due to GTK+ limitations.
  class App
    VALID_OPTS = [:debug, :init_code, :result_filename, :periodic_time, :die_after]

    def initialize(opts = {}, &app_code_body)
      bad_opts = opts.keys - VALID_OPTS
      raise "Illegal options to Scarpe::App.initialize! #{bad_opts.inspect}" unless bad_opts.empty?
      @opts = opts
      @app_code_body = app_code_body
>>>>>>> bb81bdb4
    end

    def init
      do_debug = @opts[:debug] ? true : false

      puts "INIT APP" if do_debug

      @w = WebviewRuby::Webview.new debug: do_debug
      @internal_app = Scarpe::InternalApp.new(@w, { debug: do_debug })
      scarpe_app = self

      @w.bind("scarpeInit") do
        @internal_app.render(&@app_code_body)
      end

      @w.bind("scarpeHandler") do |*args|
        @internal_app.handle_callback(*args)
      end

      # Used to make sure Ruby code can periodically run.
      @w.bind("scarpePeriodicCallback") do |*args|
        if @opts[:die_after]
          if (Time.now - @t_start).to_f > @opts[:die_after]
            scarpe_app.destroy
          end
        end
      end

      @w.bind("scarpeExit") do
        scarpe_app.destroy
      end

      result_file = @opts[:result_filename] || "./scarpe_results.txt"
      @w.bind("scarpeStatusAndExit") do |*results|
        puts "Writing results file #{result_file.inspect} to disk!" if @opts[:debug]
        File.open(result_file, "w") { |f| f.write(JSON.pretty_generate results) }
        scarpe_app.destroy
      end
    end
<<<<<<< HEAD
    w.bind("puts") do |*args|
      puts(*args)
    end
    w.init("scarpeInit();")
    w.set_title("example")
    w.set_size(480, 320)
    w.navigate("data:text/html, <body id=#{internal_app.object_id}></body>")
    w.run
    w.destroy
=======

    def run
      puts "RUN APP" if @opts[:debug]

      init_code = @opts[:init_code] || ""
      @t_start = Time.now
      t_interval = @opts[:periodic_time] || 0.1
      js_interval = (t_interval.to_f * 1_000.0).to_i
      @w.init("scarpeInit(); setInterval(scarpePeriodicCallback, #{js_interval}) #{init_code};")
      @w.set_title("example")
      @w.set_size(480, 320)
      @w.navigate("data:text/html, <body id=#{@internal_app.object_id}></body>")

      # This takes control of the main thread and never returns. And it *must* be run from
      # the main thread. And it stops any Ruby background threads.
      # That's totally cool and normal, right?
      @w.run
    end

    # Uses init() internally, so it won't work once run() is called
    def js_bind(name, &code)
      raise "Cannot js_bind on closed or inactive Scarpe::App!" unless @w
      @w.bind(name, &code)
    end

    def js_eval(code)
      raise "Cannot js_eval on closed or inactive Scarpe::App!" unless @w
      puts "JS EVAL: #{code.inspect}" if @opts[:debug]
      @w.eval(code)
    end

    def destroy
      puts "DESTROY APP" if @opts[:debug]
      puts "  (but app was already inactive or destroyed)" if @opts[:debug] && @w == nil && @internal_app == nil
      @internal_app = nil
      if @w
        @w.terminate
        @w.destroy
        @w = nil
      end
    end
  end

  def self.app(opts = {}, &blk)
    app = Scarpe::App.new(opts, &blk)
    app.init
    app.run
    app.destroy
>>>>>>> bb81bdb4
  end

  private

  def self.monkey_patch_console(window)
    # this forwards all console.log/info/error/warn calls also
    # to the terminal that is running the scarpe app
    window.eval <<~JS
    function patchConsole(fn) {
      const original = console[fn];
      console[fn] = function(...args) {
        original(...args);
        puts(...args);
      }
    };
    patchConsole('log');
    patchConsole('info');
    patchConsole('error');
    patchConsole('warn');
    JS
  end
end<|MERGE_RESOLUTION|>--- conflicted
+++ resolved
@@ -19,14 +19,6 @@
 require_relative "scarpe/internal_app"
 
 module Scarpe
-<<<<<<< HEAD
-  def self.app(opts = {}, &blk)
-    w = WebviewRuby::Webview.new(debug: true)
-    internal_app = Scarpe::InternalApp.new(w)
-    w.bind("scarpeInit") do
-      internal_app.render(&blk)
-      monkey_patch_console(w)
-=======
   # Scarpe::App should only be used from the main thread, due to GTK+ limitations.
   class App
     VALID_OPTS = [:debug, :init_code, :result_filename, :periodic_time, :die_after]
@@ -36,7 +28,6 @@
       raise "Illegal options to Scarpe::App.initialize! #{bad_opts.inspect}" unless bad_opts.empty?
       @opts = opts
       @app_code_body = app_code_body
->>>>>>> bb81bdb4
     end
 
     def init
@@ -50,10 +41,15 @@
 
       @w.bind("scarpeInit") do
         @internal_app.render(&@app_code_body)
+        monkey_patch_console(@w)
       end
 
       @w.bind("scarpeHandler") do |*args|
         @internal_app.handle_callback(*args)
+      end
+
+      @w.bind("puts") do |*args|
+        puts(*args)
       end
 
       # Used to make sure Ruby code can periodically run.
@@ -76,17 +72,6 @@
         scarpe_app.destroy
       end
     end
-<<<<<<< HEAD
-    w.bind("puts") do |*args|
-      puts(*args)
-    end
-    w.init("scarpeInit();")
-    w.set_title("example")
-    w.set_size(480, 320)
-    w.navigate("data:text/html, <body id=#{internal_app.object_id}></body>")
-    w.run
-    w.destroy
-=======
 
     def run
       puts "RUN APP" if @opts[:debug]
@@ -128,6 +113,26 @@
         @w = nil
       end
     end
+
+    private
+
+    def monkey_patch_console(window)
+      # this forwards all console.log/info/error/warn calls also
+      # to the terminal that is running the scarpe app
+      window.eval <<~JS
+      function patchConsole(fn) {
+        const original = console[fn];
+        console[fn] = function(...args) {
+          original(...args);
+          puts(...args);
+        }
+      };
+      patchConsole('log');
+      patchConsole('info');
+      patchConsole('error');
+      patchConsole('warn');
+      JS
+    end
   end
 
   def self.app(opts = {}, &blk)
@@ -135,26 +140,5 @@
     app.init
     app.run
     app.destroy
->>>>>>> bb81bdb4
-  end
-
-  private
-
-  def self.monkey_patch_console(window)
-    # this forwards all console.log/info/error/warn calls also
-    # to the terminal that is running the scarpe app
-    window.eval <<~JS
-    function patchConsole(fn) {
-      const original = console[fn];
-      console[fn] = function(...args) {
-        original(...args);
-        puts(...args);
-      }
-    };
-    patchConsole('log');
-    patchConsole('info');
-    patchConsole('error');
-    patchConsole('warn');
-    JS
   end
 end