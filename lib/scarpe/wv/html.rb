# frozen_string_literal: true

class Scarpe
  class HTML
    CONTENT_TAGS = [:div, :p, :button, :ul, :li, :textarea, :a, :strong, :em, :code, :u, :span, :svg].freeze
<<<<<<< HEAD
    VOID_TAGS = [:input, :img, :polygon].freeze
=======
    VOID_TAGS = [:input, :img, :polygon, :path].freeze
>>>>>>> f3ce9045
    TAGS = (CONTENT_TAGS + VOID_TAGS).freeze

    class << self
      def render(&block)
        new(&block).value
      end
    end

    def initialize(&block)
      @buffer = ""
      block.call(self)
    end

    def value
      @buffer
    end

    def respond_to_missing?(name, include_all = false)
      TAGS.include?(name) || super(name, include_all)
    end

    def p(*args, &block)
      method_missing(:p, *args, &block)
    end

    def option(**attrs, &block)
      tag(:option, **attrs, &block)
    end

    def tag(name, **attrs, &block)
      if VOID_TAGS.include?(name)
        raise ArgumentError, "void tag #{name} cannot have content" if block_given?

        @buffer += "<#{name}#{render_attributes(attrs)} />"
      else
        @buffer += "<#{name}#{render_attributes(attrs)}>"

        if block_given?
          result = block.call(self)
        else
          result = attrs[:content]
          @buffer += result if result.is_a?(String)
        end
        @buffer += result if result.is_a?(String)

        @buffer += "</#{name}>"
      end

      nil
    end

    def select(**attrs, &block)
      tag(:select, **attrs, &block)
    end

    def method_missing(name, *args, &block)
      raise NoMethodError, "no method #{name} for #{self.class.name}" unless TAGS.include?(name)

      if VOID_TAGS.include?(name)
        raise ArgumentError, "void tag #{name} cannot have content" if block_given?

        @buffer += "<#{name}#{render_attributes(*args)} />"
      else
        @buffer += "<#{name}#{render_attributes(*args)}>"

        if block_given?
          result = block.call(self)
        else
          result = args.first
          @buffer += result if result.is_a?(String)
        end
        @buffer += result if result.is_a?(String)

        @buffer += "</#{name}>"
      end

      nil
    end

    private

    def render_attributes(attributes = {})
      return "" if attributes.empty?

      attributes[:style] = render_style(attributes[:style]) if attributes[:style]
      attributes.compact!

      return if attributes.empty?

      result = attributes.map { |k, v| "#{k}=\"#{v}\"" }.join(" ")
      " #{result}"
    end

    def render_style(style)
      return style unless style.is_a?(Hash)
      return if style.empty?

      style.map { |k, v| "#{k}:#{v}" }.join(";")
    end
  end
end<|MERGE_RESOLUTION|>--- conflicted
+++ resolved
@@ -3,11 +3,7 @@
 class Scarpe
   class HTML
     CONTENT_TAGS = [:div, :p, :button, :ul, :li, :textarea, :a, :strong, :em, :code, :u, :span, :svg].freeze
-<<<<<<< HEAD
-    VOID_TAGS = [:input, :img, :polygon].freeze
-=======
     VOID_TAGS = [:input, :img, :polygon, :path].freeze
->>>>>>> f3ce9045
     TAGS = (CONTENT_TAGS + VOID_TAGS).freeze
 
     class << self
