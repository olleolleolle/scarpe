# frozen_string_literal: true

class Scarpe
  class Button < Scarpe::Widget
<<<<<<< HEAD
    display_properties :text, :width, :height, :top, :left, :color, :padding_top, :padding_bottom, :text_color, :font_size

    def initialize(text, width: nil, height: nil, top: nil, left: nil, color: nil, padding_top: nil, padding_bottom: nil, text_color: nil,
      font_size: nil, & block)
=======
    include Scarpe::Log

    display_properties :text, :width, :height, :top, :left

    def initialize(text, width: nil, height: nil, top: nil, left: nil, &block)
      log_init("Button")

>>>>>>> b2d81c2a
      # Properties passed as positional args, not keywords, don't get auto-set
      @text = text
      @color = color

      @block = block

      super

      # Bind to a handler named "click"
      bind_self_event("click") do
        @log.debug("Button clicked, calling handler") if @block
        @block&.call
      end

      create_display_widget
    end

    # Set the click handler
    def click(&block)
      @block = block
    end
  end
end<|MERGE_RESOLUTION|>--- conflicted
+++ resolved
@@ -2,20 +2,13 @@
 
 class Scarpe
   class Button < Scarpe::Widget
-<<<<<<< HEAD
+    include Scarpe::Log
     display_properties :text, :width, :height, :top, :left, :color, :padding_top, :padding_bottom, :text_color, :font_size
 
     def initialize(text, width: nil, height: nil, top: nil, left: nil, color: nil, padding_top: nil, padding_bottom: nil, text_color: nil,
       font_size: nil, & block)
-=======
-    include Scarpe::Log
-
-    display_properties :text, :width, :height, :top, :left
-
-    def initialize(text, width: nil, height: nil, top: nil, left: nil, &block)
       log_init("Button")
 
->>>>>>> b2d81c2a
       # Properties passed as positional args, not keywords, don't get auto-set
       @text = text
       @color = color
