--- conflicted
+++ resolved
@@ -1,13 +1,9 @@
 class Scarpe
   class Stack < Scarpe::Widget
-<<<<<<< HEAD
     include Scarpe::Background
     include Scarpe::Border
 
-    def initialize(width:nil, margin:nil, &block)
-=======
     def initialize(width: nil, height: nil, margin: nil, &block)
->>>>>>> 0dd8b236
       @width = width
       @height = height
       @margin = margin
